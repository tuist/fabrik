use clap::{Parser, Subcommand};

/// Fabrik - Multi-layer build cache infrastructure
///
/// Fabrik provides transparent, high-performance caching for build systems
/// like Gradle, Bazel, Nx, and TurboRepo.
#[derive(Parser, Debug)]
#[command(name = "fabrik")]
#[command(author = "Tuist Team")]
#[command(version = env!("CARGO_PKG_VERSION"))]
#[command(about = "Multi-layer build cache infrastructure", long_about = None)]
pub struct Cli {
    #[command(subcommand)]
    pub command: Commands,
}

/// Common configuration arguments shared across commands
#[derive(Parser, Debug, Clone)]
pub struct CommonConfigArgs {
    /// Config file path
    #[arg(short = 'c', long, env = "FABRIK_CONFIG")]
    pub config: Option<String>,

    /// Local cache directory
    #[arg(long, env = "FABRIK_CONFIG_CACHE_DIR")]
    pub config_cache_dir: Option<String>,

    /// Max local cache size (e.g., "5GB", "500MB")
    #[arg(long, env = "FABRIK_CONFIG_MAX_CACHE_SIZE")]
    pub config_max_cache_size: Option<String>,

    /// Upstream cache URL(s), comma-separated
    #[arg(long, env = "FABRIK_CONFIG_UPSTREAM", value_delimiter = ',')]
    pub config_upstream: Option<Vec<String>>,

    /// Log level (trace|debug|info|warn|error)
    #[arg(long, env = "FABRIK_CONFIG_LOG_LEVEL")]
    pub config_log_level: Option<String>,
}

#[derive(Subcommand, Debug)]
pub enum Commands {
    /// Activate shell integration for automatic daemon management
    Activate(ActivateArgs),

    /// Execute command with managed daemon lifecycle
    Exec(ExecArgs),

    /// Manually manage cache daemons
    Daemon(DaemonArgs),

    /// Deactivate Fabrik and clean up environment
    Deactivate(DeactivateArgs),

    /// Run regional/cloud cache server (Layer 2)
    Server(Box<ServerArgs>),

    /// Configuration management utilities
    Config(ConfigArgs),

    /// Health check and diagnostics
    Health(HealthArgs),

    /// Check system configuration and shell integration
    Doctor(DoctorArgs),

    /// Initialize Fabrik configuration for a project
    Init(InitArgs),

    /// Run script with caching
    Run(RunArgs),

<<<<<<< HEAD
    /// Manage script cache
    Cache(CacheArgs),

    /// Authentication management
    Auth(AuthArgs),
=======
    /// Content-Addressed Storage operations (CAS)
    Cas(CasArgs),

    /// Key-Value storage operations (Action Cache)
    Kv(KvArgs),
>>>>>>> 22345bec
}

#[derive(Parser, Debug)]
pub struct ActivateArgs {
    /// Shell type (bash, zsh, fish)
    pub shell: Option<String>,

    /// Check status and start daemon if needed
    #[arg(long)]
    pub status: bool,
}

#[derive(Parser, Debug)]
pub struct DeactivateArgs {
    /// Also stop the daemon
    #[arg(long)]
    pub stop_daemon: bool,
}

#[derive(Parser, Debug)]
pub struct ExecArgs {
    /// Config file path
    #[arg(short = 'c', long, env = "FABRIK_CONFIG")]
    pub config: Option<String>,

    // CONFIG-BACKED OPTIONS (can be set in config file)
    /// Local cache directory
    #[arg(long, env = "FABRIK_CONFIG_CACHE_DIR")]
    pub config_cache_dir: Option<String>,

    /// Max local cache size (e.g., "5GB", "500MB")
    #[arg(long, env = "FABRIK_CONFIG_MAX_CACHE_SIZE")]
    pub config_max_cache_size: Option<String>,

    /// Upstream cache URL(s), comma-separated
    #[arg(long, env = "FABRIK_CONFIG_UPSTREAM", value_delimiter = ',')]
    pub config_upstream: Option<Vec<String>>,

    /// Upstream request timeout
    #[arg(long, env = "FABRIK_CONFIG_UPSTREAM_TIMEOUT")]
    pub config_upstream_timeout: Option<String>,

    /// JWT token for authentication
    #[arg(long, env = "FABRIK_CONFIG_JWT_TOKEN")]
    pub config_jwt_token: Option<String>,

    /// File containing JWT token
    #[arg(long, env = "FABRIK_CONFIG_JWT_TOKEN_FILE")]
    pub config_jwt_token_file: Option<String>,

    /// HTTP server port (0 = random)
    #[arg(long, env = "FABRIK_CONFIG_HTTP_PORT")]
    pub config_http_port: Option<u16>,

    /// gRPC server port (0 = random)
    #[arg(long, env = "FABRIK_CONFIG_GRPC_PORT")]
    pub config_grpc_port: Option<u16>,

    /// S3 API port (0 = random)
    #[arg(long, env = "FABRIK_CONFIG_S3_PORT")]
    pub config_s3_port: Option<u16>,

    /// Enabled build systems (gradle,bazel,nx,turborepo,sccache)
    #[arg(long, env = "FABRIK_CONFIG_BUILD_SYSTEMS", value_delimiter = ',')]
    pub config_build_systems: Option<Vec<String>>,

    /// Write to upstream immediately
    #[arg(long, env = "FABRIK_CONFIG_WRITE_THROUGH")]
    pub config_write_through: bool,

    /// Populate from upstream on miss
    #[arg(long, env = "FABRIK_CONFIG_READ_THROUGH")]
    pub config_read_through: bool,

    /// Disable upstream communication
    #[arg(long, env = "FABRIK_CONFIG_OFFLINE")]
    pub config_offline: bool,

    /// Log level (trace|debug|info|warn|error)
    #[arg(long, env = "FABRIK_CONFIG_LOG_LEVEL")]
    pub config_log_level: Option<String>,

    /// Prometheus metrics port (0 = disabled)
    #[arg(long, env = "FABRIK_CONFIG_METRICS_PORT")]
    pub config_metrics_port: Option<u16>,

    // RUNTIME-ONLY OPTIONS (not in config file)
    /// Export cache URLs as environment variables
    #[arg(long)]
    pub export_env: bool,

    /// Prefix for exported environment variables
    #[arg(long, default_value = "FABRIK_")]
    pub env_prefix: String,

    /// Command to execute
    #[arg(last = true, required = true)]
    pub command: Vec<String>,
}

#[derive(Parser, Debug)]
pub struct DaemonArgs {
    /// Config file path
    #[arg(short = 'c', long, env = "FABRIK_CONFIG")]
    pub config: Option<String>,

    // Same config-backed options as ExecArgs
    #[arg(long, env = "FABRIK_CONFIG_CACHE_DIR")]
    pub config_cache_dir: Option<String>,

    #[arg(long, env = "FABRIK_CONFIG_MAX_CACHE_SIZE")]
    pub config_max_cache_size: Option<String>,

    #[arg(long, env = "FABRIK_CONFIG_UPSTREAM", value_delimiter = ',')]
    pub config_upstream: Option<Vec<String>>,

    #[arg(long, env = "FABRIK_CONFIG_UPSTREAM_TIMEOUT")]
    pub config_upstream_timeout: Option<String>,

    #[arg(long, env = "FABRIK_CONFIG_JWT_TOKEN")]
    pub config_jwt_token: Option<String>,

    #[arg(long, env = "FABRIK_CONFIG_JWT_TOKEN_FILE")]
    pub config_jwt_token_file: Option<String>,

    #[arg(long, env = "FABRIK_CONFIG_HTTP_PORT")]
    pub config_http_port: Option<u16>,

    #[arg(long, env = "FABRIK_CONFIG_GRPC_PORT")]
    pub config_grpc_port: Option<u16>,

    #[arg(long, env = "FABRIK_CONFIG_S3_PORT")]
    pub config_s3_port: Option<u16>,

    #[arg(long, env = "FABRIK_CONFIG_BUILD_SYSTEMS", value_delimiter = ',')]
    pub config_build_systems: Option<Vec<String>>,

    #[arg(long, env = "FABRIK_CONFIG_WRITE_THROUGH")]
    pub config_write_through: bool,

    #[arg(long, env = "FABRIK_CONFIG_READ_THROUGH")]
    pub config_read_through: bool,

    #[arg(long, env = "FABRIK_CONFIG_OFFLINE")]
    pub config_offline: bool,

    #[arg(long, env = "FABRIK_CONFIG_LOG_LEVEL")]
    pub config_log_level: Option<String>,

    #[arg(long, env = "FABRIK_CONFIG_METRICS_PORT")]
    pub config_metrics_port: Option<u16>,

    // Daemon-specific options
    /// Write PID to file
    #[arg(long)]
    pub pid_file: Option<String>,

    /// Run as background process
    #[arg(long)]
    pub background: bool,

    /// Unix socket for IPC
    #[arg(long)]
    pub socket: Option<String>,
}

#[derive(Parser, Debug)]
pub struct ServerArgs {
    /// Config file path
    #[arg(short = 'c', long, env = "FABRIK_CONFIG")]
    pub config: Option<String>,

    // LOCAL STORAGE
    #[arg(long, env = "FABRIK_CONFIG_CACHE_DIR")]
    pub config_cache_dir: Option<String>,

    #[arg(long, env = "FABRIK_CONFIG_MAX_CACHE_SIZE")]
    pub config_max_cache_size: Option<String>,

    // UPSTREAM
    #[arg(long, env = "FABRIK_CONFIG_UPSTREAM", value_delimiter = ',')]
    pub config_upstream: Option<Vec<String>>,

    // S3 CREDENTIALS (for s3:// upstreams)
    #[arg(long, env = "FABRIK_CONFIG_S3_REGION")]
    pub config_s3_region: Option<String>,

    #[arg(long, env = "FABRIK_CONFIG_S3_ENDPOINT")]
    pub config_s3_endpoint: Option<String>,

    #[arg(long, env = "FABRIK_CONFIG_S3_ACCESS_KEY")]
    pub config_s3_access_key: Option<String>,

    #[arg(long, env = "FABRIK_CONFIG_S3_SECRET_KEY")]
    pub config_s3_secret_key: Option<String>,

    // NETWORK BINDINGS
    #[arg(long, env = "FABRIK_CONFIG_HTTP_BIND", default_value = "0.0.0.0:8080")]
    pub config_http_bind: String,

    #[arg(long, env = "FABRIK_CONFIG_GRPC_BIND", default_value = "0.0.0.0:9090")]
    pub config_grpc_bind: String,

    #[arg(long, env = "FABRIK_CONFIG_S3_BIND", default_value = "0.0.0.0:9000")]
    pub config_s3_bind: String,

    /// Fabrik protocol server bind address (gRPC)
    #[arg(
        long,
        env = "FABRIK_CONFIG_FABRIK_BIND",
        default_value = "0.0.0.0:7070"
    )]
    pub config_fabrik_bind: String,

    // AUTHENTICATION
    #[arg(long, env = "FABRIK_CONFIG_JWT_PUBLIC_KEY_FILE")]
    pub config_jwt_public_key_file: Option<String>,

    #[arg(long, env = "FABRIK_CONFIG_JWT_PUBLIC_KEY")]
    pub config_jwt_public_key: Option<String>,

    #[arg(long, env = "FABRIK_CONFIG_JWT_JWKS_URL")]
    pub config_jwt_jwks_url: Option<String>,

    #[arg(long, env = "FABRIK_CONFIG_JWT_KEY_REFRESH")]
    pub config_jwt_key_refresh: Option<String>,

    #[arg(long, env = "FABRIK_CONFIG_JWT_REQUIRED")]
    pub config_jwt_required: Option<bool>,

    // CACHE BEHAVIOR
    #[arg(long, env = "FABRIK_CONFIG_EVICTION_POLICY")]
    pub config_eviction_policy: Option<String>,

    #[arg(long, env = "FABRIK_CONFIG_DEFAULT_TTL")]
    pub config_default_ttl: Option<String>,

    #[arg(long, env = "FABRIK_CONFIG_WRITE_THROUGH")]
    pub config_write_through: bool,

    #[arg(long, env = "FABRIK_CONFIG_UPSTREAM_WORKERS")]
    pub config_upstream_workers: Option<u32>,

    // OBSERVABILITY
    #[arg(long, env = "FABRIK_CONFIG_LOG_LEVEL")]
    pub config_log_level: Option<String>,

    #[arg(long, env = "FABRIK_CONFIG_LOG_FORMAT")]
    pub config_log_format: Option<String>,

    #[arg(long, env = "FABRIK_CONFIG_HEALTH_BIND")]
    pub config_health_bind: Option<String>,

    #[arg(long, env = "FABRIK_CONFIG_HEALTH_ENABLED")]
    pub config_health_enabled: Option<bool>,

    #[arg(long, env = "FABRIK_CONFIG_API_BIND")]
    pub config_api_bind: Option<String>,

    #[arg(long, env = "FABRIK_CONFIG_METRICS_ENABLED")]
    pub config_metrics_enabled: Option<bool>,

    #[arg(long, env = "FABRIK_CONFIG_CACHE_QUERY_API_ENABLED")]
    pub config_cache_query_api_enabled: Option<bool>,

    #[arg(long, env = "FABRIK_CONFIG_ADMIN_API_ENABLED")]
    pub config_admin_api_enabled: Option<bool>,

    #[arg(long, env = "FABRIK_CONFIG_API_AUTH_REQUIRED")]
    pub config_api_auth_required: Option<bool>,

    #[arg(long, env = "FABRIK_CONFIG_API_JWT_PUBLIC_KEY_FILE")]
    pub config_api_jwt_public_key_file: Option<String>,

    #[arg(long, env = "FABRIK_CONFIG_TRACING_ENABLED")]
    pub config_tracing_enabled: Option<bool>,

    #[arg(long, env = "FABRIK_CONFIG_TRACING_ENDPOINT")]
    pub config_tracing_endpoint: Option<String>,

    // HIGH AVAILABILITY
    #[arg(long, env = "FABRIK_CONFIG_GRACEFUL_SHUTDOWN")]
    pub config_graceful_shutdown: Option<String>,
}

#[derive(Parser, Debug)]
pub struct ConfigArgs {
    #[command(subcommand)]
    pub command: ConfigCommands,
}

#[derive(Subcommand, Debug)]
pub enum ConfigCommands {
    /// Validate configuration file
    Validate {
        /// Path to config file
        path: String,
    },
    /// Generate example config file
    Generate {
        /// Template type (exec, daemon, server)
        #[arg(long, default_value = "server")]
        template: String,
    },
    /// Show effective configuration (merged from all sources)
    Show {
        /// Config file path
        #[arg(short = 'c', long)]
        config: Option<String>,
    },
}

#[derive(Parser, Debug)]
pub struct HealthArgs {
    /// URL of Fabrik instance to check
    #[arg(long)]
    pub url: Option<String>,

    /// Request timeout
    #[arg(long, default_value = "5s")]
    pub timeout: String,

    /// Output format (text, json)
    #[arg(long, default_value = "text")]
    pub format: String,
}

#[derive(Parser, Debug)]
pub struct DoctorArgs {
    /// Verbose output
    #[arg(short, long)]
    pub verbose: bool,
}

#[derive(Parser, Debug)]
pub struct InitArgs {
    /// Skip interactive prompts and use defaults
    #[arg(long)]
    pub non_interactive: bool,

    /// Cache directory (default: .fabrik/cache)
    #[arg(long)]
    pub cache_dir: Option<String>,

    /// Max cache size (default: 5GB)
    #[arg(long)]
    pub max_cache_size: Option<String>,

    /// Upstream cache URL
    #[arg(long)]
    pub upstream_url: Option<String>,
}

#[derive(Parser, Debug)]
pub struct RunArgs {
    /// Runtime and script file (either "script.sh" or "bash script.sh")
    /// Omit to use --status, --list, or --stats
    pub positional_args: Vec<String>,

    /// Arguments to pass to the script (after --)
    #[arg(last = true)]
    pub script_args: Vec<String>,

    // Script management operations (mutually exclusive with execution)
    /// Check cache status for a script
    #[arg(long, group = "operation")]
    pub status: bool,

    /// List all cached scripts
    #[arg(long, group = "operation")]
    pub list: bool,

    /// Show cache statistics
    #[arg(long, group = "operation")]
    pub stats: bool,

    // Execution options
    /// Force execution without checking cache
    #[arg(long)]
    pub no_cache: bool,

    /// Show what would happen without executing
    #[arg(long)]
    pub dry_run: bool,

    /// Verbose output
    #[arg(short, long)]
    pub verbose: bool,

    /// Fail if cache miss (for CI validation)
    #[arg(long)]
    pub cache_only: bool,

    /// Remove cached outputs before running
    #[arg(long)]
    pub clean: bool,

    /// Config file path
    #[arg(short = 'c', long, env = "FABRIK_CONFIG")]
    pub config: Option<String>,

    /// Local cache directory
    #[arg(long, env = "FABRIK_CONFIG_CACHE_DIR")]
    pub config_cache_dir: Option<String>,
}

impl RunArgs {
    /// Parse positional args to extract optional runtime and script path
    pub fn parse_runtime_and_script(&self) -> (Option<String>, String) {
        match self.positional_args.len() {
            0 => panic!("No positional args provided"), // Should never happen due to clap validation
            1 => {
                // Just script: fabrik run script.sh
                (None, self.positional_args[0].clone())
            }
            _ => {
                // Runtime + script: fabrik run bash script.sh
                (
                    Some(self.positional_args[0].clone()),
                    self.positional_args[1].clone(),
                )
            }
        }
    }
}

// ============================================================================
// CAS (Content-Addressed Storage) Commands
// ============================================================================

#[derive(Parser, Debug)]
pub struct CasArgs {
    #[command(subcommand)]
    pub command: CasCommand,

    /// Local cache directory
    #[arg(long, env = "FABRIK_CONFIG_CACHE_DIR")]
    pub config_cache_dir: Option<String>,
}

#[derive(Subcommand, Debug)]
pub enum CasCommand {
    /// Get a blob from the cache by content hash
    Get {
        /// Content hash (SHA256) of the blob
        hash: String,

        /// Output file path
        #[arg(short, long)]
        output: Option<String>,

        /// Verbose output
        #[arg(short, long)]
        verbose: bool,

        /// Output as JSON
        #[arg(long)]
        json: bool,
    },

    /// Put a file into the cache (returns content hash)
    Put {
        /// Input file path
        file: String,

        /// Verify against provided hash
        #[arg(long)]
        hash: Option<String>,

        /// Verbose output
        #[arg(short, long)]
        verbose: bool,

        /// Output as JSON
        #[arg(long)]
        json: bool,
    },

    /// Check if a blob exists in the cache
    Exists {
        /// Content hash (SHA256) of the blob
        hash: String,

        /// Output as JSON
        #[arg(long)]
        json: bool,
    },

    /// Delete a blob from the cache
    Delete {
        /// Content hash (SHA256) of the blob
        hash: String,

        /// Force deletion without confirmation
        #[arg(short, long)]
        force: bool,

        /// Output as JSON
        #[arg(long)]
        json: bool,
    },

    /// Show information about a cached blob
    Info {
        /// Content hash (SHA256) of the blob
        hash: String,

        /// Output as JSON
        #[arg(long)]
        json: bool,
    },

    /// List all cached blobs
    List {
        /// Show detailed information
        #[arg(short, long)]
        verbose: bool,

        /// Output as JSON
        #[arg(long)]
        json: bool,
    },

    /// Show CAS storage statistics
    Stats {
        /// Output as JSON
        #[arg(long)]
        json: bool,
    },
}

// ============================================================================
// KV (Key-Value) Storage Commands
// ============================================================================

#[derive(Parser, Debug)]
pub struct KvArgs {
    #[command(subcommand)]
    pub command: KvCommand,

    /// Local cache directory
    #[arg(long, env = "FABRIK_CONFIG_CACHE_DIR")]
    pub config_cache_dir: Option<String>,
}

#[derive(Subcommand, Debug)]
pub enum KvCommand {
    /// Get a value by key
    Get {
        /// Key to retrieve
        key: String,

        /// Output file path (if omitted, prints to stdout)
        #[arg(short, long)]
        output: Option<String>,

        /// Verbose output
        #[arg(short, long)]
        verbose: bool,

        /// Output as JSON
        #[arg(long)]
        json: bool,
    },

    /// Put a key-value pair
    Put {
        /// Key to store
        key: String,

        /// Value (string) - mutually exclusive with --file
        #[arg(group = "input")]
        value: Option<String>,

        /// Read value from file - mutually exclusive with value
        #[arg(long, group = "input")]
        file: Option<String>,

        /// Verbose output
        #[arg(short, long)]
        verbose: bool,

        /// Output as JSON
        #[arg(long)]
        json: bool,
    },

    /// Check if a key exists
    Exists {
        /// Key to check
        key: String,

        /// Output as JSON
        #[arg(long)]
        json: bool,
    },

    /// Delete a key-value pair
    Delete {
        /// Key to delete
        key: String,

        /// Force deletion without confirmation
        #[arg(short, long)]
        force: bool,

        /// Output as JSON
        #[arg(long)]
        json: bool,
    },

    /// List all keys (optionally filtered by prefix)
    List {
        /// Optional key prefix filter
        #[arg(long)]
        prefix: Option<String>,

        /// Show detailed information
        #[arg(short, long)]
        verbose: bool,

        /// Output as JSON
        #[arg(long)]
        json: bool,
    },

    /// Show KV storage statistics
    Stats {
        /// Output as JSON
        #[arg(long)]
        json: bool,
    },
}

// ============================================================================
// Auth Commands
// ============================================================================

#[derive(Parser, Debug)]
pub struct AuthArgs {
    #[command(subcommand)]
    pub command: AuthCommand,
}

#[derive(Parser, Debug)]
pub struct AuthSubcommandArgs {
    /// Config file path
    #[arg(short = 'c', long, env = "FABRIK_CONFIG")]
    pub config: Option<String>,
}

#[derive(Subcommand, Debug)]
pub enum AuthCommand {
    /// Login with OAuth2
    Login(AuthSubcommandArgs),

    /// Logout and delete stored tokens
    Logout(AuthSubcommandArgs),

    /// Check authentication status
    Status(AuthSubcommandArgs),

    /// Show current access token (for debugging)
    Token(AuthSubcommandArgs),
}<|MERGE_RESOLUTION|>--- conflicted
+++ resolved
@@ -70,19 +70,17 @@
     /// Run script with caching
     Run(RunArgs),
 
-<<<<<<< HEAD
     /// Manage script cache
     Cache(CacheArgs),
 
+    /// Content-Addressed Storage operations (CAS)
+    Cas(CasArgs),
+
+    /// Key-Value storage operations (Action Cache)
+    Kv(KvArgs),
+
     /// Authentication management
     Auth(AuthArgs),
-=======
-    /// Content-Addressed Storage operations (CAS)
-    Cas(CasArgs),
-
-    /// Key-Value storage operations (Action Cache)
-    Kv(KvArgs),
->>>>>>> 22345bec
 }
 
 #[derive(Parser, Debug)]
@@ -509,6 +507,155 @@
     }
 }
 
+#[derive(Parser, Debug)]
+pub struct CacheArgs {
+    #[command(subcommand)]
+    pub command: CacheCommands,
+
+    /// Local cache directory
+    #[arg(long, env = "FABRIK_CONFIG_CACHE_DIR")]
+    pub config_cache_dir: Option<String>,
+}
+
+#[derive(Subcommand, Debug)]
+pub enum CacheCommands {
+    /// Check cache status for a script
+    Status {
+        /// Script file path
+        script: String,
+
+        /// Verbose output
+        #[arg(short, long)]
+        verbose: bool,
+    },
+
+    /// Clean cache for a script
+    Clean {
+        /// Script file path (omit to clean all)
+        script: Option<String>,
+
+        /// Clean all script caches
+        #[arg(long)]
+        all: bool,
+    },
+
+    /// List all cached scripts
+    List {
+        /// Show detailed information
+        #[arg(short, long)]
+        verbose: bool,
+    },
+
+    /// Show cache statistics
+    Stats,
+
+    /// Get an artifact from the cache by hash
+    Get {
+        /// Content hash (SHA256) of the artifact
+        hash: String,
+
+        /// Output file path
+        #[arg(short, long)]
+        output: String,
+
+        /// Verbose output
+        #[arg(short, long)]
+        verbose: bool,
+
+        /// Output as JSON
+        #[arg(long)]
+        json: bool,
+    },
+
+    /// Put an artifact into the cache
+    Put {
+        /// Input file path
+        input: String,
+
+        /// Content hash (SHA256) - if not provided, will be computed
+        #[arg(long)]
+        hash: Option<String>,
+
+        /// Verbose output
+        #[arg(short, long)]
+        verbose: bool,
+
+        /// Output as JSON
+        #[arg(long)]
+        json: bool,
+    },
+
+    /// Check if an artifact exists in the cache
+    Exists {
+        /// Content hash (SHA256) of the artifact
+        hash: String,
+
+        /// Output as JSON
+        #[arg(long)]
+        json: bool,
+    },
+
+    /// Delete an artifact from the cache
+    Delete {
+        /// Content hash (SHA256) of the artifact
+        hash: String,
+
+        /// Force deletion without confirmation
+        #[arg(short, long)]
+        force: bool,
+
+        /// Output as JSON
+        #[arg(long)]
+        json: bool,
+    },
+
+    /// Show information about a cached artifact
+    Info {
+        /// Content hash (SHA256) of the artifact
+        hash: String,
+
+        /// Output as JSON
+        #[arg(long)]
+        json: bool,
+    },
+}
+
+// ============================================================================
+// Auth Commands
+// ============================================================================
+
+#[derive(Parser, Debug)]
+pub struct AuthArgs {
+    #[command(subcommand)]
+    pub command: AuthCommand,
+
+    /// Config file path
+    #[arg(short = 'c', long, env = "FABRIK_CONFIG")]
+    pub config: Option<String>,
+}
+
+#[derive(Parser, Debug)]
+pub struct AuthSubcommandArgs {
+    /// Config file path
+    #[arg(short = 'c', long, env = "FABRIK_CONFIG")]
+    pub config: Option<String>,
+}
+
+#[derive(Subcommand, Debug)]
+pub enum AuthCommand {
+    /// Login with OAuth2
+    Login(AuthSubcommandArgs),
+
+    /// Logout and delete stored tokens
+    Logout(AuthSubcommandArgs),
+
+    /// Check authentication status
+    Status(AuthSubcommandArgs),
+
+    /// Show current access token (for debugging)
+    Token(AuthSubcommandArgs),
+}
+
 // ============================================================================
 // CAS (Content-Addressed Storage) Commands
 // ============================================================================
@@ -715,36 +862,4 @@
         #[arg(long)]
         json: bool,
     },
-}
-
-// ============================================================================
-// Auth Commands
-// ============================================================================
-
-#[derive(Parser, Debug)]
-pub struct AuthArgs {
-    #[command(subcommand)]
-    pub command: AuthCommand,
-}
-
-#[derive(Parser, Debug)]
-pub struct AuthSubcommandArgs {
-    /// Config file path
-    #[arg(short = 'c', long, env = "FABRIK_CONFIG")]
-    pub config: Option<String>,
-}
-
-#[derive(Subcommand, Debug)]
-pub enum AuthCommand {
-    /// Login with OAuth2
-    Login(AuthSubcommandArgs),
-
-    /// Logout and delete stored tokens
-    Logout(AuthSubcommandArgs),
-
-    /// Check authentication status
-    Status(AuthSubcommandArgs),
-
-    /// Show current access token (for debugging)
-    Token(AuthSubcommandArgs),
 }